"""DES Survey"""

import pdb

import numpy as np
from astropy import units, io, utils

from frb.surveys import dlsurvey
from frb.surveys import catalog_utils

# Dependencies
try:
    from pyvo.dal import sia
except ImportError:
    print("Warning:  You need to install pyvo to retrieve DES images")
    _svc = None
else:
    _DEF_ACCESS_URL = "https://datalab.noao.edu/sia/des_dr1"
    _svc = sia.SIAService(_DEF_ACCESS_URL)

# Define the data model for DES data
photom = {}
photom['DES'] = {}
DES_bands = ['g', 'r', 'i', 'z', 'Y']
for band in DES_bands:
    photom['DES']['DES_{:s}'.format(band)] = 'mag_auto_{:s}'.format(band.lower())
    photom['DES']['DES_{:s}_err'.format(band)] = 'magerr_auto_{:s}'.format(band.lower())
photom['DES']['DES_ID'] = 'coadd_object_id'
photom['DES']['ra'] = 'ra'
photom['DES']['dec'] = 'dec'
photom['DES']['DES_tile'] = 'tilename'

# DES-WISE
photom['DES-WISE'] = {}
DES_WISE_bands = ['W1', 'W2', 'W3', 'W4']
for band in DES_WISE_bands:
    photom['DES-WISE'][band.replace("W","WISE")] = '{:s}mpro'.format(band.lower())
    photom['DES-WISE'][band.replace("W","WISE")+"_err"] = '{:s}sigmpro'.format(band.lower())
photom['DES-WISE']['DES_ID'] = 'coadd_object_id'
photom['DES-WISE']['DES_ra'] = 'des_ra'
photom['DES-WISE']['DES_dec'] = 'des_dec'
photom['DES-WISE']['WISE_ra'] = 'ra'
photom['DES-WISE']['WISE_dec'] = 'dec'


class DES_Survey(dlsurvey.DL_Survey):
    """
    Class to handle queries on the DECaL survey

    Child of DL_Survey which uses datalab to access NOAO

    Args:
        coord (SkyCoord): Coordiante for surveying around
        radius (Angle): Search radius around the coordinate

    """

    def __init__(self, coord, radius, **kwargs):
        dlsurvey.DL_Survey.__init__(self, coord, radius, **kwargs)
        self.survey = 'DES'
        self.bands = ['g', 'r', 'i', 'z', 'y']
        self.svc = sia.SIAService("https://datalab.noao.edu/sia/des_dr1")
        self.qc_profile = "default"
        self.database = "des_dr1.main"

    def _parse_cat_band(self,band):
        """
        Internal method to generate the bands for grabbing
        a cutout image

        For DES, nothing much is necessary.

        Args:
            band (str): Band desired

        Returns:
            list, list, str:  Table columns, Column values, band string for cutout

        """
        table_cols = ['proctype','prodtype']
        col_vals = ['Stack','image']

        return table_cols, col_vals, band

    def get_catalog(self, query=None, query_fields=None, print_query=False,**kwargs):
        """
        Grab a catalog of sources around the input coordinate to the search radius

        Args:
            query: Not used
            query_fields (list, optional): Over-ride list of items to query
            print_query (bool): Print the SQL query generated

        Returns:
            astropy.table.Table:  Catalog of sources returned.  Includes WISE
            photometry for matched sources.
        """
        # Main DES query
        main_cat = super(DES_Survey, self).get_catalog(query_fields=query_fields, print_query=print_query,**kwargs)
        if len(main_cat) == 0:
            main_cat = catalog_utils.clean_cat(main_cat,photom['DES'])
            return main_cat
        main_cat = catalog_utils.clean_cat(main_cat, photom['DES'])

        # WISE
        wise_query = self._gen_cat_query(qtype='wise')
        wise_cat = super(DES_Survey, self).get_catalog(query=wise_query, print_query=print_query,**kwargs)
        wise_cat = catalog_utils.clean_cat(wise_cat, photom['DES-WISE'], fill_mask=-999.)

        # Match em up
        if len(wise_cat) > 0:
            idx = catalog_utils.match_ids(wise_cat['DES_ID'], main_cat['DES_ID'],require_in_match=False)
            # Fill me
            for band in DES_WISE_bands:
<<<<<<< HEAD
                main_cat[band.replace("W","WISE")] = -999.
                main_cat[band.replace("W","WISE")][idx] = wise_cat[band.replace("W","WISE")]
                main_cat[band.replace("W","WISE")+"_err"] = -999.
                main_cat[band.replace("W","WISE")+"_err"][idx] = wise_cat['{:s}_err'.format(band.replace("W","WISE"))]
=======
                main_cat['WISE_{:s}'.format(band)] = -999.
                main_cat['WISE_{:s}'.format(band)][idx] = wise_cat['{:s}'.format(band)]
                main_cat['WISE_{:s}_err'.format(band)] = -999.
                main_cat['WISE_{:s}_err'.format(band)][idx] = wise_cat['{:s}_err'.format(band)]
>>>>>>> 0a8bc1b7

        # Finish
        self.catalog = main_cat
        self.validate_catalog()
        return self.catalog

    def _gen_cat_query(self,query_fields=None, qtype='main'):
        """
        Generate SQL Query for catalog search

        self.query is modified in place

        Args:
            query_fields (list):  Override the default list for the SQL query

        """
        if query_fields is None:
            query_fields = []
            # Main query
            if qtype == 'main':
                for key,value in photom['DES'].items():
                    query_fields += [value]
                database = self.database
            elif qtype == 'wise':
                for key,value in photom['DES-WISE'].items():
                    query_fields += [value]
                database = "des_dr1.des_allwise"
            else:
                raise IOError("Bad qtype")

        self.query = dlsurvey._default_query_str(query_fields, database,self.coord,self.radius)
        # Return
        return self.query

    def _select_best_img(self,imgTable,verbose,timeout=120):
        """
        Select the best band for a cutout

        Args:
            imgTable: Table of images
            verbose (bool):  Print status
            timeout (int or float):  How long to wait before timing out, in seconds

        Returns:
            HDU: header data unit for the downloaded image

        """
        row = imgTable[np.argmax(imgTable['exptime'].data.data.astype('float'))] # pick image with longest exposure time
        url = row['access_url'].decode()
        if verbose:
            print ('downloading deepest stacked image...')

        imagedat = io.fits.open(utils.data.download_file(url,cache=True,show_progress=False,timeout=timeout))
        return imagedat
<|MERGE_RESOLUTION|>--- conflicted
+++ resolved
@@ -112,17 +112,10 @@
             idx = catalog_utils.match_ids(wise_cat['DES_ID'], main_cat['DES_ID'],require_in_match=False)
             # Fill me
             for band in DES_WISE_bands:
-<<<<<<< HEAD
-                main_cat[band.replace("W","WISE")] = -999.
-                main_cat[band.replace("W","WISE")][idx] = wise_cat[band.replace("W","WISE")]
-                main_cat[band.replace("W","WISE")+"_err"] = -999.
-                main_cat[band.replace("W","WISE")+"_err"][idx] = wise_cat['{:s}_err'.format(band.replace("W","WISE"))]
-=======
                 main_cat['WISE_{:s}'.format(band)] = -999.
                 main_cat['WISE_{:s}'.format(band)][idx] = wise_cat['{:s}'.format(band)]
                 main_cat['WISE_{:s}_err'.format(band)] = -999.
                 main_cat['WISE_{:s}_err'.format(band)][idx] = wise_cat['{:s}_err'.format(band)]
->>>>>>> 0a8bc1b7
 
         # Finish
         self.catalog = main_cat
