--- conflicted
+++ resolved
@@ -1,18 +1,26 @@
-<<<<<<< HEAD
 """DES Survey"""
-=======
-""" DES Survey """
->>>>>>> c5844cf5
 
 import pdb
 
 import numpy as np
-<<<<<<< HEAD
+from astropy.table import Table
 from astropy import units, io, utils
 from pyvo.dal import sia
-=======
-from astropy.table import Table
-from astropy import units, io, utils
+
+from frb.surveys import dlsurvey
+from frb.surveys import catalog_utils
+
+photom = {}
+#DES
+photom['DES'] = {}
+DES_bands = ['g', 'r', 'i', 'z', 'Y']
+for band in DES_bands:
+    photom['DES']['DES_{:s}'.format(band)] = 'mag_auto_{:s}'.format(band.lower())
+    photom['DES']['DES_{:s}_err'.format(band)] = 'magerr_auto_{:s}'.format(band.lower())
+photom['DES']['DES_ID'] = 'coadd_object_id'
+photom['DES']['ra'] = 'ra'
+photom['DES']['dec'] = 'dec'
+photom['DES']['DES_tile'] = 'tilename'
 
 # Dependencies
 try:
@@ -29,25 +37,6 @@
         _DEF_ACCESS_URL = "https://datalab.noao.edu/sia/des_dr1"
         _svc = sia.SIAService(_DEF_ACCESS_URL)
 
-from frb.surveys import surveycoord
-
->>>>>>> c5844cf5
-
-from frb.surveys import dlsurvey
-from frb.surveys import catalog_utils
-
-photom = {}
-#DES
-photom['DES'] = {}
-DES_bands = ['g', 'r', 'i', 'z', 'Y']
-for band in DES_bands:
-    photom['DES']['DES_{:s}'.format(band)] = 'mag_auto_{:s}'.format(band.lower())
-    photom['DES']['DES_{:s}_err'.format(band)] = 'magerr_auto_{:s}'.format(band.lower())
-photom['DES']['DES_ID'] = 'coadd_object_id'
-photom['DES']['ra'] = 'ra'
-photom['DES']['dec'] = 'dec'
-photom['DES']['DES_tile'] = 'tilename'
-
 # DES-WISE
 photom['DES-WISE'] = {}
 DES_WISE_bands = ['W1', 'W2', 'W3', 'W4']
@@ -62,7 +51,7 @@
 
 
 class DES_Survey(dlsurvey.DL_Survey):
-    
+
     def __init__(self,coord,radius, **kwargs):
         dlsurvey.DL_Survey.__init__(self,coord,radius, **kwargs)
         self.survey = 'DES'
@@ -73,37 +62,7 @@
 
     def _parse_cat_band(self,band):
         """
-<<<<<<< HEAD
         For DES, nothing much is necessary.
-=======
-        Download image given coordinates,fov and
-        photometric band
-
-        The method `download_deepest_image` has been
-        taken from https://datalab.noao.edu/desdr1/analysis/DwarfGalaxyDESDR1_20171101.html#resources
-        (credits to Knut Olsen, Robert Nikutta, Stephanie Juneau & NOAO Data Lab Team)
-        and modified slightly for our needs (by Sunil Simha).
-        
-        Parameters
-        ----------
-        coord: astropy SkyCoord
-            Coordinates of target
-        fov: astropy Quantity (angular)
-            Image size
-        band: str
-            DES photometric band names.
-            "g","r","i","z" and "Y" are the only
-            allowed filters (case-insensitive).
-        timeout: float, optional
-            Image download timeout in seconds.
-            Default value: 120s.
-            
-        Returns
-        -------
-        image: fits.PrimaryHDU
-            A HDU object that contains
-            image data and header.
->>>>>>> c5844cf5
         """
         table_cols = ['proctype','prodtype']
         col_vals = ['Stack','image']
@@ -165,6 +124,6 @@
         url = row['access_url'].decode()
         if verbose:
             print ('downloading deepest stacked image...')
-        
+
         imagedat = io.fits.open(utils.data.download_file(url,cache=True,show_progress=False,timeout=timeout))
         return imagedat
