"""
Slurp data from Pan-STARRS catalog using the MAST API.
A lot of this code has been directly taken from
http://ps1images.stsci.edu/ps1_dr2_api.html
"""

import numpy as np

from astropy import units as u,utils as astroutils
from astropy.io import fits
from astropy.coordinates import SkyCoord, match_coordinates_sky
from astropy.table import Table
from ..galaxies.defs import PanSTARRS_bands

from .images import grab_from_url

import warnings
import requests

try:
    from astroquery.vizier import Vizier
except ImportError:
    warnings.warn("Warning: You need to install astroquery to use the survey tools...")

from frb.surveys import surveycoord,catalog_utils,images

#TODO: It's potentially viable to use the same code for other
#catalogs in the VizieR database. Maybe a generalization wouldn't
#be too bad in the future.

# Define the data model for Pan-STARRS data
photom = {}
photom['Pan-STARRS'] = {}
for band in PanSTARRS_bands:
    photom["Pan-STARRS"]["Pan-STARRS"+'_{:s}'.format(band)] = '{:s}PSFmag'.format(band.lower())
    photom["Pan-STARRS"]["Pan-STARRS"+'_{:s}_err'.format(band)] = '{:s}PSFmagErr'.format(band.lower())
    photom["Pan-STARRS"]["Pan-STARRS_ID"] = 'objID'
photom["Pan-STARRS"]['ra'] = 'raStack'
photom["Pan-STARRS"]['dec'] = 'decStack'
photom["Pan-STARRS"]["Pan-STARRS_field"] = 'field'

class Pan_STARRS_Survey(surveycoord.SurveyCoord):
    """
    A class to access all the catalogs hosted on the
    Vizier database. Inherits from SurveyCoord. This
    is a super class not meant for use by itself and
    instead meant to instantiate specific children
    classes like PAN-STARRS_Survey
    """
    def __init__(self,coord,radius,**kwargs):
        surveycoord.SurveyCoord.__init__(self,coord,radius,**kwargs)

        self.Survey = "Pan_STARRS"
    
    def get_catalog(self,query_fields=None,release="dr2",table="stack"):
        """
        Query a catalog in the VizieR database for
        photometry.

        Args:
            query_fields: list, optional
                A list of query fields to
                get.
            release: str, optional
                "dr1" or "dr2" (default: "dr2").
                Data release version.
            table: str, optional
                "mean","stack" or "detection"
                (default: "stack"). The data table to
                search within.
        
        Returns:
            catalog: astropy.table.Table
                Contains all query results
        """
        assert self.radius <= 0.5*u.deg, "Cone serches have a maximum radius"
        #Validate table and release input
        _check_legal(table,release)
        url = "https://catalogs.mast.stsci.edu/api/v0.1/panstarrs/{:s}/{:s}.csv".format(release,table)
        if query_fields is None:
            query_fields = ['objID','raStack','decStack','objInfoFlag','qualityFlag']
            query_fields +=['{:s}PSFmag'.format(band) for band in PanSTARRS_bands]
            query_fields +=['{:s}PSFmagErr'.format(band) for band in PanSTARRS_bands]
        #Validate columns
        _check_columns(query_fields,table,release)
        data = {}
        data['ra'] = self.coord.ra.value
        data['dec'] = self.coord.dec.value
        data['radius'] = self.radius.to(u.deg).value
        data['columns'] = query_fields
        ret = requests.get(url,params=data)
        ret.raise_for_status()
        if len(ret.text)==0:
            self.catalog = Table()
            self.catalog.meta['radius'] = self.radius
            self.catalog.meta['survey'] = self.survey
            # Validate
            self.validate_catalog()
            return self.catalog.copy()
        photom_catalog = Table.read(ret.text,format="ascii.csv")
        pdict = photom['Pan-STARRS']
        photom_catalog = catalog_utils.clean_cat(photom_catalog,pdict)
        #
        self.catalog = catalog_utils.sort_by_separation(photom_catalog, self.coord,
                                                        radec=('ra','dec'), add_sep=True)
        # Meta
        self.catalog.meta['radius'] = self.radius
        self.catalog.meta['survey'] = self.survey

        #Validate
        self.validate_catalog()

        #Return
        return self.catalog.copy()

    def get_cutout(self,imsize=30*u.arcsec,filt="irg",output_size=None):
        """
        Grab a color cutout (PNG) from Pan-STARRS

        Args:
            imsize (Quantity):  Angular size of image desired
            filt (str): A string with the three filters to be used
            output_size (int): Output image size in pixels. Defaults
                                to the original cutout size.
        Returns:
            PNG image, None (None for the header).
        """
        assert len(filt)==3, "Need three filters for a cutout."
        #Sort filters from red to blue
        filt = filt.lower() #Just in case the user is cheeky about the filter case.
        reffilt = "yzirg"
        idx = np.argsort([reffilt.find(f) for f in filt])
        newfilt = ""
        for i in idx:
            newfilt += filt[i]
        #Get image url
        url = _get_url(self.coord,imsize=imsize,filt=newfilt,output_size=output_size,color=True,imgformat='png')
        self.cutout = images.grab_from_url(url)
        self.cutout_size = imsize
        return  self.cutout.copy(), 
    
    def get_image(self,imsize=30*u.arcsec,filt="i",timeout=120):
        """
        Grab a fits image from Pan-STARRS in a
        specific band.

        Args:
            imsize (Quantity): Angular size of the image desired
            filt (str): One of 'g','r','i','z','y' (default: 'i')
            timeout (int): Number of seconds to timout the query (default: 120 s)
        Returns:
            hdu: fits header data unit for the downloaded image
        """
        assert len(filt)==1 and filt in "grizy", "Filter name must be one of 'g','r','i','z','y'"
        url = _get_url(self.coord,imsize=imsize,filt=filt,imgformat='fits')[0]
        imagedat = fits.open(astroutils.data.download_file(url,cache=True,show_progress=False,timeout=timeout))[0]
        return imagedat



def _get_url(coord,imsize=30*u.arcsec,filt="i",output_size=None,imgformat="fits",color=False):
    """
    Returns the url corresponding to the requested image cutout
    Args:
        coord (astropy SkyCoord): Center of the search area.
        imsize (astropy Angle): Length and breadth of the search area.
        filt (str): 'g','r','i','z','y'
        output_size (int): display image size (length) in pixels
        imgformat (str): "fits","png" or "jpg"
    """
    assert imgformat in ['jpg','png','fits'], "Image file can be only in the formats 'jpg', 'png' and 'fits'."
    if color:
        assert len(filt)==3,"Three filters are necessary for a color image"
        assert imgformat in ['jpg','png'], "Color image not available in fits format"
    
    pixsize = int(imsize.to(u.arcsec).value/0.25) #0.25 arcsec per pixel
    service = "https://ps1images.stsci.edu/cgi-bin/ps1filenames.py"
    filetaburl = ("{:s}?ra={:f}&dec={:f}&size={:d}&format=fits"
           "&filters={:s}").format(service,coord.ra.value,
                                        coord.dec.value, pixsize,filt)
    file_extensions = Table.read(filetaburl, format='ascii')['filename']

    url = "https://ps1images.stsci.edu/cgi-bin/fitscut.cgi?ra={:f}&dec={:f}&size={:d}&format={:s}".format(coord.ra.value,coord.dec.value,
                                                                                                        pixsize,imgformat)
    if output_size:
        url += "&output_size={}".format(output_size)
    if color:
        cols = ['red','green','blue']
        for col,extension in zip(cols,file_extensions):
            url += "&{}={}".format(col,extension)
    else:
        urlbase = url + "&red="
        url = []
        for extensions in file_extensions:
            url.append(urlbase+extensions)
    return url
<<<<<<< HEAD
=======
 
def _check_columns(columns,table,release):
    """
    Checks if the requested columns are present in the
    table from which data is to be pulled. Raises an error
    if those columns aren't found.
    Args:
        columns (list of str): column names to retrieve
        table (str): "mean","stack" or "detection"
        release (str): "dr1" or "dr2"
    """
    dcols = {}
    for col in _ps1metadata(table,release)['name']:
        dcols[col.lower()] = 1
    badcols = []
    for col in columns:
        if col.lower().strip() not in dcols:
            badcols.append(col)
    if badcols:
        raise ValueError('Some columns not found in table: {}'.format(', '.join(badcols)))

def _check_legal(table,release):
    """
    Checks if this combination of table and release is acceptable
    Raises a VelueError exception if there is problem.
    Taken from http://ps1images.stsci.edu/ps1_dr2_api.html
    Args:
        table (str): "mean","stack" or "detection"
        release (str): "dr1" or "dr2"
    """
    
    releaselist = ("dr1", "dr2")
    if release not in releaselist:
        raise ValueError("Bad value for release (must be one of {})".format(', '.join(releaselist)))
    if release=="dr1":
        tablelist = ("mean", "stack")
    else:
        tablelist = ("mean", "stack", "detection")
    if table not in tablelist:
        raise ValueError("Bad value for table (for {} must be one of {})".format(release, ", ".join(tablelist)))

def _ps1metadata(table="stack",release="dr2",
           baseurl="https://catalogs.mast.stsci.edu/api/v0.1/panstarrs"):
    """Return metadata for the specified catalog and table
    
    Args:
        table (string): mean, stack, or detection
        release (string): dr1 or dr2
        baseurl: base URL for the request
    
    Returns an astropy table with columns name, type, description
    """
    
    _check_legal(table,release)
    url = "{baseurl}/{release}/{table}/metadata".format(**locals())
    r = requests.get(url)
    r.raise_for_status()
    v = r.json()
    # convert to astropy table
    tab = Table(rows=[(x['name'],x['type'],x['description']) for x in v],
               names=('name','type','description'))
    return tab
>>>>>>> 88c51b25
<|MERGE_RESOLUTION|>--- conflicted
+++ resolved
@@ -194,8 +194,6 @@
         for extensions in file_extensions:
             url.append(urlbase+extensions)
     return url
-<<<<<<< HEAD
-=======
  
 def _check_columns(columns,table,release):
     """
@@ -257,5 +255,4 @@
     # convert to astropy table
     tab = Table(rows=[(x['name'],x['type'],x['description']) for x in v],
                names=('name','type','description'))
-    return tab
->>>>>>> 88c51b25
+    return tab