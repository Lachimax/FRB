{
    "DM": {
        "unit": "pc / cm3",
        "value": 362.16
    },
    "DMISM": {
        "unit": "pc / cm3",
<<<<<<< HEAD
        "value": 41.894194340740675
=======
        "value": 41.89419434074069
>>>>>>> 2ab6cab3
    },
    "DM_err": {
        "unit": "pc / cm3",
        "value": 0.01
    },
    "FRB": "FRB180924",
    "RM": {
        "unit": "rad / m2",
        "value": 22.0
    },
    "RM_err": {
        "unit": "rad / m2",
        "value": 2.0
    },
    "cosmo": "Planck15",
    "dec": -40.90002777777778,
    "eellipse": {
        "a": 0.07,
        "a_sys": 0.09,
        "b": 0.06,
        "b_sys": 0.07,
        "cl": 68.0,
        "cl_sys": 68.0,
        "theta": 0.0,
        "theta_sys": 0.0
    },
    "fluence": {
        "unit": "Jy ms",
        "value": 16.0
    },
    "fluence_err": {
        "unit": "Jy ms",
        "value": 1.0
    },
    "lpol": 80.0,
    "lpol_err": 10.0,
    "ra": 326.1052291666667,
    "refs": [
        "Bannister2019",
        "Day2020"
    ],
    "repeater": false,
    "z": 0.3212
}<|MERGE_RESOLUTION|>--- conflicted
+++ resolved
@@ -5,11 +5,7 @@
     },
     "DMISM": {
         "unit": "pc / cm3",
-<<<<<<< HEAD
-        "value": 41.894194340740675
-=======
         "value": 41.89419434074069
->>>>>>> 2ab6cab3
     },
     "DM_err": {
         "unit": "pc / cm3",
@@ -53,4 +49,4 @@
     ],
     "repeater": false,
     "z": 0.3212
-}+}
