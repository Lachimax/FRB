#!/usr/bin/env python
"""
Script to print a summary of a given FRB to the terminal
"""
from __future__ import (print_function, absolute_import, division, unicode_literals)

from IPython import embed

def parser(options=None):
    import argparse
    # Parse
    parser = argparse.ArgumentParser(description='Script to print a summary of an FRB to the screen [v1.0]')
    parser.add_argument("frb_name", type=str, help="FRB name, e.g. FRB180924 or simply 180924")

    if options is None:
        pargs = parser.parse_args()
    else:
        pargs = parser.parse_args(options)
    return pargs


def main(pargs):
    """ Run
    """
    import warnings
    import numpy as np
    import json

    from linetools import utils as ltu

    from frb import frb

    # Load
    frb_name = pargs.frb_name if pargs.frb_name[0] == 'F' else 'FRB'+pargs.frb_name
    FRB = frb.FRB.by_name(frb_name)

    def pjson(obj):
        return json.dumps(obj, sort_keys=True, indent=4,
                         separators=(',', ': '))

    # Coords
    print(frb_name)
    print(ltu.name_from_coord(FRB.coord))
    print('ee={}'.format(pjson(FRB.eellipse)))
    print('DM={}'.format(FRB.DM))

    # Host
    hg = FRB.grab_host()
<<<<<<< HEAD
    print(ltu.name_from_coord(hg.coord))
    print('z={}'.format(pjson(hg.redshift)))
    # photometry
    print('photom:{}'.format(pjson(hg.photom)))
=======
    if hg is not None:
        print("Host")
        print(ltu.name_from_coord(hg.coord))
        print('z={}'.format(pjson(hg.redshift)))
>>>>>>> 95f0d54e
<|MERGE_RESOLUTION|>--- conflicted
+++ resolved
@@ -46,14 +46,9 @@
 
     # Host
     hg = FRB.grab_host()
-<<<<<<< HEAD
-    print(ltu.name_from_coord(hg.coord))
-    print('z={}'.format(pjson(hg.redshift)))
-    # photometry
-    print('photom:{}'.format(pjson(hg.photom)))
-=======
     if hg is not None:
         print("Host")
         print(ltu.name_from_coord(hg.coord))
         print('z={}'.format(pjson(hg.redshift)))
->>>>>>> 95f0d54e
+        # photometry
+        print('photom:{}'.format(pjson(hg.photom)))
