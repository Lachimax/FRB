0.1 (unreleased)
----------------

- Eliminate 2.7
- Start igm.py module
- Add RM and associated methods
- Add DM_ISM
- Add FGGalaxy object
- Update halo mass calculations for the new Aemulus HMF
- Add Virgo halo
- Simple Milky Way methods for DM
<<<<<<< HEAD
- Scripts to build FRB, Hosts, and specDB
- Brings 180924 files into the public light
=======
- Add WISE to surveys
>>>>>>> 0bc942d1
<|MERGE_RESOLUTION|>--- conflicted
+++ resolved
@@ -9,9 +9,6 @@
 - Update halo mass calculations for the new Aemulus HMF
 - Add Virgo halo
 - Simple Milky Way methods for DM
-<<<<<<< HEAD
+- Add WISE to surveys
 - Scripts to build FRB, Hosts, and specDB
-- Brings 180924 files into the public light
-=======
-- Add WISE to surveys
->>>>>>> 0bc942d1
+- Brings 180924 files into the public light